--- conflicted
+++ resolved
@@ -42,11 +42,7 @@
         os: ['ubuntu-latest', 'windows-latest']
         features: ['', 'flexible-string']
     env:
-<<<<<<< HEAD
-      ADD_FEATURES: 'log libsystemd'
-=======
       ADD_FEATURES: 'log native multi-thread'
->>>>>>> 21cecdd3
     runs-on: ${{ matrix.os }}
     steps:
     - uses: actions/checkout@v2
@@ -92,7 +88,11 @@
     - name: Cache cargo directories
       uses: Swatinem/rust-cache@v1
     - name: Run rustdoc
-      run: cargo +nightly rustdoc --all-features -- -D warnings
+      run: |
+        cd spdlog
+        cargo +nightly rustdoc --all-features -- -D warnings
+        cd ../spdlog-macros
+        cargo +nightly rustdoc --all-features -- -D warnings
 
   check-minver:
     runs-on: ubuntu-latest
